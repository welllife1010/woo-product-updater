--- conflicted
+++ resolved
@@ -39,41 +39,16 @@
 // =============================================================================
 
 const fs = require("fs");
-<<<<<<< HEAD
-const { batchQueue } = require("./queue"); // Bull Queue instance
-=======
 
 // BullMQ queue instance for job management
 const { batchQueue } = require("./queue");
 
 // AWS SDK v3 for S3 operations
->>>>>>> 326b406e
 const {
   S3Client,
   ListObjectsV2Command,
   GetObjectCommand,
 } = require("@aws-sdk/client-s3");
-<<<<<<< HEAD
-const { promisify } = require("util");
-const { Readable, pipeline } = require("stream"); // Promisify the stream pipeline utility
-const streamPipeline = promisify(pipeline); // Use async pipeline with stream promises
-const csvParser = require("csv-parser");
-const {
-  logErrorToFile,
-  logUpdatesToFile,
-  logInfoToFile,
-} = require("./logger");
-const { appRedis } = require("./queue");
-const { addBatchJob } = require("./job-manager");
-const { handleError, createUniqueJobId } = require("./utils");
-const { saveCheckpoint } = require("./checkpoint");
-const {
-  getReadyCsvFiles,
-  getMappingForFile,
-} = require("./csv-mapping-store");
-
-const executionMode = process.env.EXECUTION_MODE || "production";
-=======
 
 // Node.js utilities for streaming
 const { promisify } = require("util");
@@ -84,7 +59,6 @@
 
 // CSV parsing library
 const csvParser = require("csv-parser");
->>>>>>> 326b406e
 
 // Custom logging utilities
 const {
@@ -142,16 +116,6 @@
  */
 const CSV_SKIP_LINES = CSV_HEADER_ROW > 0 ? CSV_HEADER_ROW - 1 : 0;
 
-<<<<<<< HEAD
-// Normalize header names like "Part #" → "part_#"
-function normalizeHeaderKey(rawKey) {
-  return String(rawKey || "")
-    .trim()
-    .toLowerCase()
-    .replace(/\s+/g, "_");
-}
-
-=======
 // =============================================================================
 // AWS S3 CLIENT SETUP
 // =============================================================================
@@ -237,7 +201,6 @@
  * @param {string} fileKey - The S3 key or filename being processed
  * @param {number} totalRows - Total number of data rows in the CSV
  */
->>>>>>> 326b406e
 const initializeFileTracking = async (fileKey, totalRows) => {
   try {
     await appRedis.mSet({
@@ -248,35 +211,6 @@
     });
 
     logInfoToFile(
-<<<<<<< HEAD
-      `✅ Debug: Successfully initialized tracking in Redis for ${fileKey}`
-    );
-  } catch (error) {
-    logErrorToFile(
-      `❌ Debug: Redis mSet failed in initializeFileTracking: ${error.message}`
-    );
-  }
-};
-
-// ✅ **** AWS S3 setup (using AWS SDK v3) ****
-const s3Client = new S3Client({
-  region: process.env.AWS_REGION_NAME,
-  endpoint: process.env.AWS_ENDPOINT_URL, // Use specific bucket's region
-  forcePathStyle: true, // This helps when using custom endpoints
-  requestTimeout: 300000, // Set timeout to 10 minutes
-});
-
-const pattern =
-  executionMode === "production"
-    ? /^\d{2}-\d{2}-\d{4}\/$/
-    : /^\d{1,2}-\d{1,2}-\d{4}(-test)?\/?$/;
-
-// Get the latest folder key (name) by sorting folders by date
-const getLatestFolderKey = async (bucketName) => {
-  try {
-    const listParams = { Bucket: bucketName, Delimiter: "/" }; // Delimit by "/" to get folders
-    const listData = await s3Client.send(new ListObjectsV2Command(listParams));
-=======
       `✅ Initialized Redis tracking for ${fileKey} (${totalRows} total rows)`
     );
   } catch (error) {
@@ -308,48 +242,15 @@
   try {
     const listParams = { Bucket: bucketName, Delimiter: "/" };
     const data = await s3Client.send(new ListObjectsV2Command(listParams));
->>>>>>> 326b406e
 
     if (!data.CommonPrefixes || data.CommonPrefixes.length === 0) {
       logErrorToFile(`No folders found in S3 bucket: ${bucketName}`);
       return null;
     }
 
-<<<<<<< HEAD
-    // Extract folder names and trim spaces
-    const rawFolders = (listData.CommonPrefixes || []).map((prefix) =>
-      prefix.Prefix.trim()
-    );
-
-    // 📌 **Log what AWS is returning**
-    logInfoToFile(`✅ Raw S3 Folders from AWS: ${JSON.stringify(rawFolders)}`);
-
-    // Apply regex pattern and extract valid folders
-    const folders = rawFolders
-      .filter((prefix) => pattern.test(prefix)) // Match only valid folders
-      .sort((a, b) => {
-        // 📌 **Convert "MM-DD-YYYY" to Date for sorting**
-        const dateA = new Date(a.slice(0, 10));
-        const dateB = new Date(b.slice(0, 10));
-
-        return dateB - dateA; // Sort newest to oldest
-      });
-
-    // 📌 **Log filtered folders**
-    logInfoToFile(`✅ Filtered valid folders: ${JSON.stringify(folders)}`);
-
-    // If no valid folders, log and return
-    if (folders.length === 0) {
-      logErrorToFile(
-        `❌ No valid folders found in the bucket: ${bucketName}.`
-      );
-      return null;
-    }
-=======
     // Sort folders alphabetically and take the last one (latest date)
     const folders = data.CommonPrefixes.map((prefix) => prefix.Prefix).sort();
     const latestFolder = folders[folders.length - 1];
->>>>>>> 326b406e
 
     logInfoToFile(`Latest folder in ${bucketName}: ${latestFolder}`);
     return latestFolder;
@@ -359,154 +260,6 @@
   }
 };
 
-<<<<<<< HEAD
-// Process CSV files within the latest folder (old behavior – still available)
-const processCSVFilesInS3LatestFolder = async (bucketName, batchSize) => {
-  try {
-    const latestFolder = await getLatestFolderKey(bucketName);
-    if (!latestFolder) {
-      logErrorToFile("No latest folder found, exiting.");
-      return;
-    }
-
-    logInfoToFile(`📂 Processing files in the latest folder: ${latestFolder}`);
-    const listParams = { Bucket: bucketName, Prefix: latestFolder };
-    const listData = await s3Client.send(new ListObjectsV2Command(listParams));
-
-    if (!listData.Contents) {
-      logErrorToFile(
-        `❌ No contents found in folder: ${latestFolder} of bucket: ${bucketName}`
-      );
-      return;
-    }
-
-    const csvFiles = listData.Contents.filter((file) =>
-      file.Key.toLowerCase().endsWith(".csv")
-    );
-
-    // 🚀 Log all CSV files being processed
-    logInfoToFile(
-      `Retrieved ${csvFiles.length} CSV files in folder: ${latestFolder}`
-    );
-    csvFiles.forEach((file) => logInfoToFile(`Found file: ${file.Key}`));
-
-    if (csvFiles.length === 0) {
-      logErrorToFile(
-        `❌ No CSV files found in folder: ${latestFolder} of bucket: ${bucketName}`
-      );
-      return;
-    }
-
-    const fileProcessingTasks = csvFiles.map(async (file) => {
-      try {
-        logInfoToFile(`🔄 Processing file: ${file.Key}`);
-        await readCSVAndEnqueueJobs(bucketName, file.Key, batchSize);
-      } catch (error) {
-        logErrorToFile(
-          `❌ 'processCSVFilesInS3LatestFolder()' - Error processing file ${file.Key}. Error: ${error.message}`,
-          error.stack
-        );
-      }
-    });
-
-    await Promise.all(fileProcessingTasks); // Wait for all files to process
-    logUpdatesToFile(
-      "✅ 'processCSVFilesInS3LatestFolder()' - All CSV files in the latest folder have been read."
-    );
-  } catch (error) {
-    logErrorToFile(
-      `❌ 'processCSVFilesInS3LatestFolder()' - Error for bucket "${bucketName}": ${error.message}`,
-      error.stack
-    );
-  }
-};
-
-// 🚀 NEW: Process CSV files listed as "ready" in csv-mappings.json
-const processReadyCsvFilesFromMappings = async (bucketName, batchSize) => {
-  try {
-    const readyFiles = getReadyCsvFiles();
-
-    if (!readyFiles.length) {
-      logInfoToFile(
-        "No READY CSV files found in csv-mappings.json. Nothing to process."
-      );
-      return;
-    }
-
-    // Optional: sort by uploadedAt so they run oldest → newest
-    readyFiles.sort((a, b) => {
-      if (!a.uploadedAt || !b.uploadedAt) return 0;
-      return a.uploadedAt.localeCompare(b.uploadedAt);
-    });
-
-    logInfoToFile(
-      `📂 Found ${readyFiles.length} READY CSV files in csv-mappings.json.`
-    );
-
-    for (const entry of readyFiles) {
-      const key = entry.fileKey;
-      logInfoToFile(`🚀 Processing READY CSV from mappings: ${key}`);
-      await readCSVAndEnqueueJobs(bucketName, key, batchSize);
-    }
-  } catch (error) {
-    handleError(error, "processReadyCsvFilesFromMappings");
-  }
-};
-
-// ✅ **Get Total Rows Directly From S3 (No Redis)**
-const getTotalRowsFromS3 = async (bucketName, key) => {
-  try {
-    logInfoToFile(
-      `🚀 Debug: getTotalRowsFromS3 called with bucketName=${bucketName}, key=${key}`
-    );
-
-    const data = await s3Client.send(
-      new GetObjectCommand({ Bucket: bucketName, Key: key })
-    );
-    // ✅ Check if data and Body are valid
-    if (!data || !data.Body) {
-      logErrorToFile(
-        `❌ Debug: getTotalRowsFromS3 - No data or Body received for file ${key}`
-      );
-      return 0;
-    }
-
-    const bodyContent = await data.Body.transformToString();
-    // ✅ Check if bodyContent is a valid string
-    if (!bodyContent) {
-      logErrorToFile(
-        `❌ Debug: getTotalRowsFromS3 - Empty content received for file ${key}`
-      );
-      return 0;
-    }
-
-    const rows = bodyContent
-      .split("\n")
-      .filter((row) => row.trim() !== ""); // Remove empty lines
-
-    // HEADER_OFFSET = which row is the header (1-based)
-    const HEADER_OFFSET = CSV_HEADER_ROW; // same as env
-    const totalRows = Math.max(rows.length - HEADER_OFFSET, 0);
-
-    // Ensure totalRows is an integer
-    if (!Number.isInteger(totalRows) || totalRows < 0) {
-      logErrorToFile(
-        `❌ Invalid totalRows detected in getTotalRowsFromS3 for ${key}: ${JSON.stringify(
-          totalRows
-        )}`
-      );
-      return 0;
-    }
-
-    logInfoToFile(
-      `✅ getTotalRowsFromS3: File ${key} has ${totalRows} rows.`
-    );
-    return totalRows;
-  } catch (error) {
-    logErrorToFile(
-      `❌ Failed to fetch totalRows for ${key} from S3: ${error.message}`
-    );
-=======
 /**
  * Count the total number of data rows in a CSV file on S3.
  * 
@@ -538,7 +291,6 @@
     return dataRows;
   } catch (error) {
     logErrorToFile(`Error counting rows in ${key}: ${error.message}`);
->>>>>>> 326b406e
     return null;
   }
 };
@@ -559,12 +311,6 @@
  * @returns {boolean} - True if jobs already exist, false otherwise
  */
 const checkExistingJobs = async (fileKey) => {
-<<<<<<< HEAD
-  const jobStates = ["waiting", "active", "delayed"];
-  const jobs = await batchQueue.getJobs(jobStates);
-
-  return jobs.some((job) => job.data.fileKey === fileKey);
-=======
   try {
     const jobs = await batchQueue.getJobs(["waiting", "active", "delayed"]);
     const hasExisting = jobs.some((job) => job.data?.fileKey === fileKey);
@@ -578,7 +324,6 @@
     logErrorToFile(`Error checking existing jobs: ${error.message}`);
     return false;
   }
->>>>>>> 326b406e
 };
 
 /**
@@ -590,21 +335,6 @@
  * @returns {boolean} - True if fully processed, false otherwise
  */
 const isFileFullyProcessed = (fileKey) => {
-<<<<<<< HEAD
-  // ✅ Ensure checkpoint file exists before reading
-  if (!fs.existsSync("process_checkpoint.json")) {
-    logInfoToFile(
-      `⚠️ process_checkpoint.json not found. Creating a new one.`
-    );
-    fs.writeFileSync("process_checkpoint.json", JSON.stringify({}, null, 2));
-    return false; // No checkpoints yet, so assume not processed
-  }
-
-  const checkpointData = JSON.parse(
-    fs.readFileSync("process_checkpoint.json", "utf-8") || "{}"
-  );
-  return checkpointData[fileKey]?.rowLevel?.remainingRows === 0;
-=======
   const checkpointPath = "process_checkpoint.json";
 
   if (!fs.existsSync(checkpointPath)) {
@@ -622,7 +352,6 @@
     logErrorToFile(`Error reading checkpoint: ${error.message}`);
     return false;
   }
->>>>>>> 326b406e
 };
 
 // =============================================================================
@@ -681,12 +410,6 @@
  */
 const readCSVAndEnqueueJobs = async (bucketName, key, batchSize) => {
   logInfoToFile(
-<<<<<<< HEAD
-    `🚀 Debug: 'readCSVAndEnqueueJobs()' called with bucketName=${bucketName}, key=${key}, batchSize=${batchSize}`
-  );
-
-  // 🔎 Try to load column mapping for this fileKey from csv-mappings.json
-=======
     `🚀 readCSVAndEnqueueJobs() called: bucket=${bucketName}, key=${key}, batchSize=${batchSize}`
   );
 
@@ -701,29 +424,11 @@
    * 
    * We look this up from csv-mappings.json which is configured per-file.
    */
->>>>>>> 326b406e
   const mappingEntry = getMappingForFile(key);
   const mapping = mappingEntry?.mapping || null;
 
   if (!mapping) {
     logInfoToFile(
-<<<<<<< HEAD
-      `⚠️ No READY mapping found in csv-mappings.json for fileKey=${key}. ` +
-        `Will rely on normalized header names only (part_number/category/manufacturer must already match).`
-    );
-  } else {
-    logInfoToFile(
-      `✅ Using column mapping for fileKey=${key}: ` +
-        `partNumber="${mapping.partNumber}", category="${mapping.category}", manufacturer="${mapping.manufacturer}".`
-    );
-  }
-
-  let totalRows = await getTotalRowsFromS3(bucketName, key);
-
-  logInfoToFile(
-    `🚀 Debug: 'readCSVAndEnqueueJobs()' - 'getTotalRowsFromS3()' Total rows fetched from S3 for ${key}: ${totalRows}`
-  );
-=======
       `⚠️ No column mapping found for ${key}. ` +
       `Relying on normalized headers (part_number, category, manufacturer).`
     );
@@ -746,7 +451,6 @@
    *   - Passing to jobs so they know the file size
    */
   const totalRows = await getTotalRowsFromS3(bucketName, key);
->>>>>>> 326b406e
 
   if (totalRows === null || totalRows <= 0) {
     logErrorToFile(`❌ Skipping ${key}: Could not count rows or file is empty.`);
@@ -762,157 +466,18 @@
   // 3a. Skip if jobs are already queued for this file
   try {
     const alreadyInQueue = await checkExistingJobs(key);
-<<<<<<< HEAD
-    logInfoToFile(
-      `✅ Debug: checkExistingJobs returned ${alreadyInQueue} for ${key}`
-    );
-    if (alreadyInQueue) {
-      logInfoToFile(
-        `⚠️ Debug: ${key} is already in queue. Skipping execution.`
-      );
-      return;
-    }
-  } catch (error) {
-    logErrorToFile(
-      `❌ Debug: checkExistingJobs threw an error: ${error.message}`
-    );
-=======
     if (alreadyInQueue) {
       logInfoToFile(`⚠️ Skipping ${key}: Jobs already in queue.`);
       return;
     }
   } catch (error) {
     logErrorToFile(`❌ Error checking queue: ${error.message}`);
->>>>>>> 326b406e
     return;
   }
 
   // 3b. Skip if file was already fully processed
   try {
     const fileProcessed = isFileFullyProcessed(key);
-<<<<<<< HEAD
-    logInfoToFile(
-      `✅ Debug: isFileFullyProcessed returned ${fileProcessed} for ${key}`
-    );
-    if (fileProcessed) {
-      logInfoToFile(
-        `✅ Debug: ${key} is already fully processed. Skipping execution.`
-      );
-      return;
-    }
-  } catch (error) {
-    logErrorToFile(
-      `❌ Debug: isFileFullyProcessed threw an error: ${error.message}`
-    );
-    return;
-  }
-
-  logInfoToFile(
-    `✅ Debug: Passed all checks in readCSVAndEnqueueJobs for ${key}, proceeding with initialization.`
-  );
-
-  // ✅ Initialize tracking for this file in Redis
-  try {
-    await initializeFileTracking(key, totalRows);
-    logInfoToFile(`✅ Debug: initializeFileTracking completed for ${key}`);
-  } catch (error) {
-    logErrorToFile(
-      `❌ Debug: initializeFileTracking threw an error: ${error.message}`
-    );
-    return;
-  }
-
-  logInfoToFile(
-    `🚀 Processing file: ${key} | Total Rows: ${totalRows} | Checkpoints set up in Redis`
-  );
-
-  // ✅ **Check for Duplicate Jobs Across All States**
-  const allExistingJobs = await batchQueue.getJobs([
-    "waiting",
-    "active",
-    "delayed",
-    "completed",
-    "failed",
-  ]);
-
-  // ✅ **Find the Last Processed Row by Checking Existing Jobs**
-  const completedJobs = await batchQueue.getJobs(["completed"]);
-  const existingJobNumbers = completedJobs.map((job) => {
-    const match = job.id.match(/row-(\d+)/);
-    return match ? Number(match[1]) : 0;
-  });
-  let lastProcessedRow =
-    existingJobNumbers.length > 0 ? Math.max(...existingJobNumbers) : 0;
-
-  // ✅ Ensure lastProcessedRow is a valid number
-  if (
-    isNaN(lastProcessedRow) ||
-    lastProcessedRow === null ||
-    lastProcessedRow === undefined ||
-    lastProcessedRow < 0
-  ) {
-    logErrorToFile(
-      `❌ Debug: Invalid lastProcessedRow detected: ${JSON.stringify(
-        lastProcessedRow
-      )}. Resetting to 0.`
-    );
-    lastProcessedRow = 0;
-  }
-
-  // ✅ **Reset lastProcessedRow if no jobs exist**
-  if (existingJobNumbers.length === 0) {
-    logInfoToFile(
-      `⚠️ No existing jobs found, resetting lastProcessedRow to 0.`
-    );
-    lastProcessedRow = 0; // Ensure we start from the beginning if no jobs exist
-  }
-
-  // ✅ **Check if All Rows Have Been Processed**
-  const totalCompleted =
-    (await appRedis.get(`updated-products:${key}`)) || 0;
-  const totalSkipped =
-    (await appRedis.get(`skipped-products:${key}`)) || 0;
-  const totalFailed =
-    (await appRedis.get(`failed-products:${key}`)) || 0;
-  const totalProcessed =
-    parseInt(totalCompleted) +
-    parseInt(totalSkipped) +
-    parseInt(totalFailed);
-
-  if (totalProcessed >= totalRows) {
-    logInfoToFile(
-      `✅ All rows in ${key} have been processed. Resetting lastProcessedRow.`
-    );
-    lastProcessedRow = 0;
-  }
-
-  logInfoToFile(
-    `🚀 Processing ${key} | LastProcessedRow: ${lastProcessedRow} | Total Rows: ${totalRows}`
-  );
-
-  const remainder = lastProcessedRow % batchSize;
-  const nextBatchStart =
-    remainder === 0 ? lastProcessedRow : lastProcessedRow + (batchSize - remainder);
-
-  if (nextBatchStart > totalRows) {
-    if (lastProcessedRow < totalRows) {
-      logInfoToFile(
-        `⚠️ Small file detected (${totalRows} rows), adjusting batch processing.`
-      );
-    } else {
-      logInfoToFile(
-        `✅ Reached the end of file ${key}. No more jobs to enqueue.`
-      );
-      return;
-    }
-  }
-
-  if (totalRows <= batchSize) {
-    logInfoToFile(
-      `⚠️ Small file detected (${totalRows} rows), forcing job enqueueing.`
-    );
-    lastProcessedRow = 0;
-=======
     if (fileProcessed) {
       logInfoToFile(`✅ Skipping ${key}: Already fully processed.`);
       return;
@@ -979,49 +544,25 @@
   if (resumeFromRow >= totalRows) {
     logInfoToFile(`✅ All rows in ${key} already processed. Nothing to enqueue.`);
     return;
->>>>>>> 326b406e
   }
 
   logInfoToFile(
     `🚀 Processing ${key} | Resuming from row ${resumeFromRow} | Total: ${totalRows}`
   );
 
-<<<<<<< HEAD
-  // ✅ **Check if Job is Already Queued**
-  const activeJobs = await batchQueue.getJobs([
-    "waiting",
-    "active",
-    "completed",
-  ]);
-  const isDuplicate = activeJobs.some((job) => job.id === jobId);
-  if (isDuplicate) {
-    logInfoToFile(`⚠️ Duplicate job detected: ${jobId}, skipping.`);
-    return;
-  }
-
-=======
   // =========================================================================
   // STEP 6: Fetch CSV content from S3
   // =========================================================================
   const params = { Bucket: bucketName, Key: key };
   let bodyContent;
   
->>>>>>> 326b406e
   try {
     const data = await s3Client.send(new GetObjectCommand(params));
-<<<<<<< HEAD
-    const bodyContent = await data.Body.transformToString();
-    let batch = [];
-
-    await appRedis.set(`total-rows:${key}`, totalRows); // Store individual file's row count
-    await appRedis.incrBy("overall-total-rows", totalRows); // Increment the overall total row count
-=======
     bodyContent = await data.Body.transformToString();
   } catch (error) {
     logErrorToFile(`❌ Failed to fetch ${key} from S3: ${error.message}`);
     return;
   }
->>>>>>> 326b406e
 
   // =========================================================================
   // STEP 7: Stream and process the CSV
@@ -1058,11 +599,7 @@
   // Create a readable stream from the CSV content
   const dataStream = Readable.from(bodyContent);
 
-<<<<<<< HEAD
-    // Use dataStream for processing rows
-=======
-  try {
->>>>>>> 326b406e
+  try {
     await streamPipeline(
       dataStream,
       // Skip metadata rows before the header (CSV_SKIP_LINES = CSV_HEADER_ROW - 1)
@@ -1070,17 +607,6 @@
       
       // Process each row as it arrives
       async function* (source) {
-<<<<<<< HEAD
-        logInfoToFile(
-          `Processing CSV: ${key}, on row ${lastProcessedRow + 1} / ${totalRows}`
-        );
-
-        for await (const chunk of source) {
-          try {
-            lastProcessedRow++;
-
-            // Convert each row to an object with normalized keys
-=======
         for await (const chunk of source) {
           try {
             // =================================================================
@@ -1100,39 +626,12 @@
              *   "Part Number" → "part_number"
              *   "MANUFACTURER" → "manufacturer"
              */
->>>>>>> 326b406e
             const normalizedData = Object.keys(chunk).reduce(
               (acc, rawKey) => {
                 const safeKey = normalizeHeaderKey(rawKey);
                 acc[safeKey] = chunk[rawKey];
                 return acc;
               },
-<<<<<<< HEAD
-              {}
-            );
-
-            // If we have a mapping for this file, explicitly set our three important keys
-            if (mapping) {
-              const partKeySafe = normalizeHeaderKey(mapping.partNumber);
-              const categoryKeySafe = normalizeHeaderKey(mapping.category);
-              const manufacturerKeySafe = normalizeHeaderKey(
-                mapping.manufacturer
-              );
-
-              normalizedData.part_number =
-                normalizedData[partKeySafe];
-              normalizedData.category =
-                normalizedData[categoryKeySafe];
-              normalizedData.manufacturer =
-                normalizedData[manufacturerKeySafe];
-            }
-
-            batch.push(normalizedData);
-
-            // Check if the batch size is reached
-            if (batch.length >= batchSize) {
-              // ✅ **Create Job Data**
-=======
               {} // Start with empty object
             );
 
@@ -1173,7 +672,6 @@
             // =================================================================
             if (batch.length >= batchSize) {
               // Create job data with startIndex for race-condition fix
->>>>>>> 326b406e
               const jobData = {
                 // The actual row data to process
                 batch: [...batch], // Clone to avoid mutation issues
@@ -1183,46 +681,6 @@
                 
                 // Total rows in the file (for progress calculation)
                 totalProductsInFile: totalRows,
-<<<<<<< HEAD
-                batchSize: batch.length,
-              };
-
-              // Generate a unique jobId with row index
-              const jobId = createUniqueJobId(
-                key,
-                "s3-helper_readCSVAndEnqueueJobs",
-                lastProcessedRow
-              );
-
-              // ✅ **Check for duplicate job**
-              if (allExistingJobs.some((job) => job.id === jobId)) {
-                logInfoToFile(
-                  `⚠️ Duplicate job detected: ${jobId}, skipping.`
-                );
-                return;
-              }
-
-              logInfoToFile(
-                `🚀 Attempting to enqueue job: ${jobId} | File: ${key}`
-              );
-
-              // ✅ **Add Job to Queue**
-              try {
-                const job = await addBatchJob(jobData, jobId);
-                if (!job)
-                  throw new Error(
-                    `❌ batchQueue.add() returned null/undefined for job ${jobId}`
-                  );
-                logInfoToFile(
-                  `✅ Job enqueued: ${job.id} | Rows: ${batch.length} | File: ${key}`
-                );
-              } catch (error) {
-                logErrorToFile(
-                  `❌ batchQueue.add() failed for job ${jobId}. Error: ${error.message}`,
-                  error.stack
-                );
-              }
-=======
                 
                 // ⭐ RACE CONDITION FIX: startIndex is assigned here at job creation
                 // Workers will use this value instead of reading from checkpoint
@@ -1267,42 +725,16 @@
               // Clear the batch for the next group of rows
               batch = [];
             }
->>>>>>> 326b406e
 
             // Increment the absolute row counter
             absoluteRowIndex++;
 
-<<<<<<< HEAD
-              // Clear the batch after processing
-              batch = [];
-            }
-          } catch (error) {
-            // Detailed error logging
-            if (error.code === "ENOTFOUND" || error.code === "ECONNRESET") {
-              logErrorToFile(
-                `Network error: ${error.message}`,
-                error.stack
-              );
-            } else if (error.name === "CSVError") {
-              // Assuming csv-parser throws errors with name 'CSVError'
-              logErrorToFile(
-                `CSV parsing error at row ${totalRows} in file "${key}": ${error.message}`,
-                error.stack
-              );
-            } else {
-              logErrorToFile(
-                `Error processing row ${totalRows} in file "${key}: ${error.message}"`,
-                error.stack
-              );
-            }
-=======
           } catch (error) {
             // Log error but continue processing other rows
             logErrorToFile(
               `Error processing row ${absoluteRowIndex} in ${key}: ${error.message}`
             );
             absoluteRowIndex++;
->>>>>>> 326b406e
           }
         }
 
@@ -1321,81 +753,13 @@
           const jobData = {
             batch: [...batch],
             fileKey: key,
-<<<<<<< HEAD
-            totalProductsInFile: totalRows, // Add totalRows to job data
-            lastProcessedRow,
-=======
             totalProductsInFile: totalRows,
             startIndex: currentBatchStartIndex, // ⭐ Race condition fix
->>>>>>> 326b406e
             batchSize: batch.length,
           };
 
           const jobId = createUniqueJobId(
             key,
-<<<<<<< HEAD
-            "s3-helper_readCSVAndEnqueueJobs",
-            String(lastProcessedRow)
-          );
-
-          try {
-            const existingFinalJob = activeJobs.some(
-              (job) => job.id === jobId
-            );
-            if (existingFinalJob) {
-              logInfoToFile(
-                `⚠️ Final batch job already exists: ${jobId}, skipping.`
-              );
-              return;
-            }
-
-            // Use the centralized function to add the batch job
-            const job = await addBatchJob(jobData, jobId);
-
-            if (!job)
-              throw new Error(
-                `❌ batchQueue.add() returned null/undefined for job ${jobId}`
-              );
-
-            logInfoToFile(
-              `✅ Job enqueued: ${job.id} | Rows: ${batch.length} | File: ${key}`
-            );
-
-            logInfoToFile(
-              `Enqueued FINAL batch job for rows up to ${lastProcessedRow} in file: ${key}`
-            );
-            logInfoToFile(
-              `DEBUG: Enqueued batch job with ID: ${job.id} for rows up to ${lastProcessedRow} in file: ${key}`
-            );
-
-            // ✅ **Save Progress to `process_checkpoint.json`**
-            await saveCheckpoint(key, lastProcessedRow, totalRows);
-          } catch (error) {
-            logErrorToFile(
-              `❌ Failed to enqueue final batch job for rows up to ${lastProcessedRow} in file: ${key}. Error: ${error.message}`,
-              error.stack
-            );
-          }
-        }
-      }
-    );
-
-    logUpdatesToFile(
-      `Completed reading the file: "${key}", total rows: ${totalRows}`
-    );
-  } catch (error) {
-    try {
-      handleError(error, `readCSVAndEnqueueJobs for ${key}`);
-      logErrorToFile(
-        `🛑 Debug: Invalid argument received in readCSVAndEnqueueJobs: ${JSON.stringify(
-          error
-        )}`
-      );
-      throw error; // Ensure any error bubbles up to be caught in Promise.all
-    } catch (error) {
-      logErrorToFile(`❌ Unexpected error: ${error.message}`, error.stack);
-    }
-=======
             "s3-helper_readCSVAndEnqueueJobs_FINAL",
             String(currentBatchStartIndex)
           );
@@ -1556,7 +920,6 @@
       `❌ Error in processCSVFilesInS3LatestFolder: ${error.message}`,
       error.stack
     );
->>>>>>> 326b406e
   }
 };
 
@@ -1570,10 +933,6 @@
   
   // Main processing functions
   processCSVFilesInS3LatestFolder,
-<<<<<<< HEAD
-  processReadyCsvFilesFromMappings, // 👈 new
-  readCSVAndEnqueueJobs,
-=======
   processReadyCsvFilesFromMappings,
   readCSVAndEnqueueJobs,
   
@@ -1583,5 +942,4 @@
   checkExistingJobs,
   isFileFullyProcessed,
   initializeFileTracking,
->>>>>>> 326b406e
 };